using System;
using System.Collections.Generic;
using System.Linq;
using System.Threading.Tasks;
using System.Web;
using Newtonsoft.Json;

namespace PocketBaseSdk
{
    public delegate void SubscriptionFunc(SseMessage e);

    public delegate Task UnsubscribeFunc();

    public class RealtimeService : BaseService
    {
        private SseClient _sse;
        private readonly Dictionary<string, SubscriptionFunc> _subscriptions = new();

        public string ClientId { get; private set; }

        /// <summary>
        /// An optional hook that is invoked when the realtime client disconnects
        /// either when unsubscribing from all subscriptions or when the
        /// connection was interrupted or closed by the server.
        /// </summary>
        /// <remarks>
        /// <para>
        /// It receives the subscriptions' map before the disconnect
        /// (could be used to determine whether the disconnect was caused by
        /// unsubscribing or network/server error).
        /// </para>
        /// <para>
        /// If you want to listen to the opposite, aka.
        /// When the client connection is established, subscribe to the `PB_CONNECT` event.
        /// </para>
        /// </remarks>
        public Action<Dictionary<string, SubscriptionFunc>> OnDisconnect;

        public RealtimeService(PocketBase client) : base(client)
        {
        }

        /// <summary>
        /// Register the subscription listener.
        /// </summary>
        /// <remarks>
        /// You can subscribe multiple times to the same topic.
        ///
        /// If the SSE connection is not started yet,
        /// this method will also initialize it.
        /// </remarks>
        /// <example>
        /// Here is an example listening to the connect/reconnect events:
        /// <code lang="csharp">
        /// pb.Realtime.Subscribe("PB_CONNECT", (e) {
        ///   Debug.Log("Connected: ${e}");
        /// });
        /// </code>
        /// </example>
        public async Task<UnsubscribeFunc> Subscribe(
            string topic,
            SubscriptionFunc listener,
            string expand = null,
            string filter = null,
            string fields = null,
            Dictionary<string, object> query = null,
            Dictionary<string, string> headers = null)
        {
            var key = topic;

            // Merge query parameters
            Dictionary<string, object> enrichedQuery = new(query ?? new());

            if (!string.IsNullOrEmpty(expand))
                enrichedQuery.TryAdd("expand", expand);

            if (!string.IsNullOrEmpty(filter))
                enrichedQuery.TryAdd("filter", filter);

            if (!string.IsNullOrEmpty(fields))
                enrichedQuery.TryAdd("fields", fields);

            // Serialize and append the topic options (if any)
            var options = new Dictionary<string, object>();

            if (enrichedQuery.Count > 0)
            {
                options["query"] = enrichedQuery;
            }

            if (headers?.Count > 0)
            {
                options["headers"] = headers;
            }

            if (options.Count > 0)
            {
                var encoded = $"options={HttpUtility.UrlEncode(JsonConvert.SerializeObject(options))}";
                key += (key.Contains("?") ? "&" : "?") + encoded;
            }

            if (!_subscriptions.TryAdd(key, listener))
            {
                _subscriptions[key] += listener;
            }

            if (_sse == null)
            {
                await Connect();
            }
            else if (!string.IsNullOrEmpty(ClientId) && _subscriptions[key] != null)
            {
                await SubmitSubscriptions();
            }

            return async () => { await UnsubscribeByTopicAndListener(topic, listener); };
        }

        /// Unsubscribe from all subscription listeners with the specified topic.
        ///
        /// If <paramref name="topic"/> is not set, then this method will unsubscribe
        /// from all active subscriptions.
        ///
        /// This method is no-op if there are no active subscriptions.
        ///
        /// The related sse connection will be autoclosed if after the
        /// unsubscribe operation there are no active subscriptions left.
        public Task Unsubscribe(string topic = null)
        {
            var needToSubmit = false;

            if (string.IsNullOrEmpty(topic))
            {
                _subscriptions.Clear();
            }
            else
            {
                var subs = GetSubscriptionsByTopic(topic);

                foreach (string key in subs.Keys)
                {
                    _subscriptions.Remove(key);
                    needToSubmit = true;
                }
            }

            if (!HasNonEmptyTopic())
            {
                Disconnect();
                return Task.CompletedTask;
            }

            if (!string.IsNullOrEmpty(ClientId) && needToSubmit)
            {
                return SubmitSubscriptions();
            }

            return Task.CompletedTask;
        }

        /// <summary>
        /// Unsubscribe from all subscription listeners starting with
        /// the specified topic prefix.
        /// </summary>
        /// <remarks>
        /// This method is no-op if there are no active subscriptions
        /// with the specified topic prefix.
        ///
        /// The related sse connection will be autoclosed if after the
        /// unsubscribe operation there are no active subscriptions left.
        /// </remarks>
        public Task UnsubscribeByPrefix(string topicPrefix)
        {
            var beforeLength = _subscriptions.Count;

            // Remove matching subscriptions
            // "?" so that it can be used as an end delimiter for the prefix
            _subscriptions.RemoveWhere(kvp => $"{kvp.Key}?".StartsWith(topicPrefix));

            // No changes
            if (beforeLength == _subscriptions.Count)
            {
                return Task.CompletedTask;
            }

            // No more subscriptions, close the sse connection
            if (!HasNonEmptyTopic())
            {
                Disconnect();
                return Task.CompletedTask;
            }

            // Otherwise - notify the server about the subscription changes
            return !string.IsNullOrEmpty(ClientId) ? SubmitSubscriptions() : Task.CompletedTask;
        }

        /// <summary>
        /// Unsubscribe from all subscriptions matching the specified topic
        /// and listener function.
        /// </summary>
        /// <remarks>
        /// This method is no-op if there are no active subscription with
        /// the specified topic and listener.
        ///
        /// The related sse connection will be autoclosed if after the
        /// unsubscribe operation there are no active subscriptions left.
        /// </remarks>
        private Task UnsubscribeByTopicAndListener(
            string topic,
            SubscriptionFunc listener)
        {
            bool needToSubmit = false;

            var subs = GetSubscriptionsByTopic(topic);

            foreach (string key in subs.Keys)
            {
                var subscription = _subscriptions[key];
                if (subscription == null)
                {
                    // Nothing to unsubscribe from.
                    continue;
                }

                var beforeLength = subscription.GetInvocationList().Length;

                _subscriptions[key] -= listener;

                // Re-get the subscription after modification to ensure we have the current state
                var updatedSubscription = _subscriptions[key];
                var afterLength = updatedSubscription?.GetInvocationList().Length ?? 0;

                if (beforeLength == afterLength)
                {
                    // No changes, no need to submit.
                    continue;
                }

                if (!needToSubmit && afterLength == 0)
                {
                    needToSubmit = true;
                }
            }

            if (!HasNonEmptyTopic())
            {
                Disconnect();
                return Task.CompletedTask;
            }

            if (!string.IsNullOrEmpty(ClientId) && needToSubmit)
            {
                return SubmitSubscriptions();
            }

            return Task.CompletedTask;
        }

        private bool HasNonEmptyTopic()
        {
            return _subscriptions.Any(kvp => kvp.Value != null);
        }

        private Task Connect()
        {
            Disconnect();

            var completer = new TaskCompletionSource<bool>();
            string url = _client.BuildUrl("/api/realtime");

            _sse = new SseClient(url);
            _sse.OnClose += () =>
            {
                if (!string.IsNullOrEmpty(ClientId))
                {
                    OnDisconnect?.Invoke(_subscriptions);
                }

                Disconnect();

                if (!completer.Task.IsCompleted)
                {
                    completer.SetException(new Exception("failed to establish SSE connection"));
                }
            };
            _sse.OnError += _ =>
            {
                if (!string.IsNullOrEmpty(ClientId))
                {
                    ClientId = string.Empty;
                    OnDisconnect?.Invoke(_subscriptions);
                }
            };

            // Bind subscription listener
            _sse.OnMessage += msg =>
            {
                if (!_subscriptions.TryGetValue(msg.Event, out var subscription))
                {
                    return;
                }

                subscription?.Invoke(msg);
            };

            // Resubmit local subscriptions on first reconnect
            _sse.OnMessage += async msg =>
            {
                if (msg.Event != "PB_CONNECT")
                {
                    return;
                }

                ClientId = msg.Id;
                await SubmitSubscriptions();

                if (!completer.Task.IsCompleted)
                {
                    completer.SetResult(true);
                }
            };

            _sse.OnError += e =>
            {
                Disconnect();
                completer.SetException(new Exception("failed to establish SSE connection", e));
            };

            _sse.Connect();

            return completer.Task;
        }

        private void Disconnect()
        {
            _sse?.Close();
            _sse = null;
            ClientId = string.Empty;
        }

        private Task SubmitSubscriptions()
        {
            return _client.Send(
                path: "/api/realtime",
                method: "POST",
                body: new
                {
                    clientId = ClientId,
                    subscriptions = _subscriptions.Keys.ToList()
                }
            );
        }

        private Dictionary<string, SubscriptionFunc> GetSubscriptionsByTopic(string topic)
        {
<<<<<<< HEAD
            // topic = topic.Contains("?") ? topic : $"{topic}?";
=======
            var result = new Dictionary<string, SubscriptionFunc>();

            // "?" so that it can be used as an end delimiter for the topic
            topic = topic.Contains("?") ? topic : $"{topic}?";
>>>>>>> 55c81ac9

            foreach (var (key, value) in _subscriptions)
            {
                if ($"{key}?".StartsWith(topic))
                {
                    result[key] = value;
                }
            }

            return result;
        }
    }
}<|MERGE_RESOLUTION|>--- conflicted
+++ resolved
@@ -353,14 +353,10 @@
 
         private Dictionary<string, SubscriptionFunc> GetSubscriptionsByTopic(string topic)
         {
-<<<<<<< HEAD
-            // topic = topic.Contains("?") ? topic : $"{topic}?";
-=======
             var result = new Dictionary<string, SubscriptionFunc>();
 
             // "?" so that it can be used as an end delimiter for the topic
             topic = topic.Contains("?") ? topic : $"{topic}?";
->>>>>>> 55c81ac9
 
             foreach (var (key, value) in _subscriptions)
             {
