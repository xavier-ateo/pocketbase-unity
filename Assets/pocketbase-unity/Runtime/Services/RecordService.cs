--- conflicted
+++ resolved
@@ -5,7 +5,6 @@
 using System.Web;
 using System.Linq;
 using Newtonsoft.Json;
-using Newtonsoft.Json.Linq;
 using UnityEngine.Networking;
 
 namespace PocketBaseSdk
@@ -104,15 +103,9 @@
         {
             var item = await base.Update(id, body, query, files, headers, expand, fields);
 
-<<<<<<< HEAD
-            if (item is RecordModel record &&
-                _client.AuthStore.Record is not null &&
-                _client.AuthStore.Record.Id == record.Id)
-=======
             if (item is { } record &&
                 _client.AuthStore.Model is not null &&
                 _client.AuthStore.Model.Id == record.Id)
->>>>>>> 294f9447
             {
                 _client.AuthStore.Save(_client.AuthStore.Token, record);
             }
@@ -135,7 +128,7 @@
         {
             await base.Delete(id, body, query, headers);
 
-            if (_client.AuthStore.Record is { } model &&
+            if (_client.AuthStore.Model is { } model &&
                 model.Id == id &&
                 new[] { model.CollectionId, model.CollectionName }.Contains(_collectionIdOrName))
             {
@@ -185,11 +178,7 @@
             enrichedQuery.TryAddNonNull("expand", expand);
             enrichedQuery.TryAddNonNull("fields", fields);
 
-<<<<<<< HEAD
-            JObject jObj = await _client.Send(
-=======
             var jObj = await _client.Send(
->>>>>>> 294f9447
                 $"{BaseCollectionPath}/auth-with-password",
                 method: "POST",
                 body: enrichedBody,
@@ -305,7 +294,7 @@
             var payload = JsonConvert.DeserializeObject<Dictionary<string, object>>(
                 Encoding.UTF8.GetString(Convert.FromBase64String(payloadPart)));
 
-            if (_client.AuthStore.Record is UserModel { Verified: false } userModel &&
+            if (_client.AuthStore.Model is UserModel { Verified: false } userModel &&
                 userModel.Id == (string)payload["id"] &&
                 userModel.CollectionId == (string)payload["collectionId"])
             {
@@ -372,7 +361,7 @@
             var payload = JsonConvert.DeserializeObject<Dictionary<string, object>>(
                 Encoding.UTF8.GetString(Convert.FromBase64String(payloadPart)));
 
-            if (_client.AuthStore.Record is { } model &&
+            if (_client.AuthStore.Model is { } model &&
                 model.Id == (string)payload["id"] &&
                 model.CollectionId == (string)payload["collectionId"])
             {
@@ -445,19 +434,13 @@
             enrichedQuery.TryAddNonNull("expand", expand);
             enrichedQuery.TryAddNonNull("fields", fields);
 
-<<<<<<< HEAD
-            JObject jObj = await _client.Send(
-=======
             var jObj = await _client.Send(
->>>>>>> 294f9447
                 $"{BaseCollectionPath}/auth-with-oauth2",
                 method: "POST",
                 body: enrichedBody,
                 query: enrichedQuery,
                 headers: headers
             );
-            
-            RecordAuth authResult = jObj.ToObject<RecordAuth>();
 
             var authResult = jObj.ToObject<RecordAuth>();
 
@@ -484,11 +467,7 @@
             enrichedQuery.TryAddNonNull("expand", expand);
             enrichedQuery.TryAddNonNull("fields", fields);
 
-<<<<<<< HEAD
-            JObject jObj = await _client.Send(
-=======
             var jObj = await _client.Send(
->>>>>>> 294f9447
                 $"{BaseCollectionPath}/auth-refresh",
                 method: "POST",
                 body: body,
@@ -496,13 +475,8 @@
                 headers: headers
             );
             
-<<<<<<< HEAD
-            RecordAuth authResult = jObj.ToObject<RecordAuth>();
-            
-=======
             var authResult = jObj.ToObject<RecordAuth>();
 
->>>>>>> 294f9447
             _client.AuthStore.Save(authResult.Token, authResult.Record);
 
             return authResult;
