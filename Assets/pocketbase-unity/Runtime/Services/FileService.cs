--- conflicted
+++ resolved
@@ -68,14 +68,9 @@
                 query: query,
                 headers: headers
             );
-<<<<<<< HEAD
-            
-            FileToken tokenResult = jObj.ToObject<FileToken>();
-=======
 
             FileToken tokenResult = jObj.ToObject<FileToken>();
 
->>>>>>> 294f9447
             return tokenResult.Token;
         }
 
